package com.github.jambodb.storage.btrees;

import java.util.Arrays;

public class MockBTreePage<K, V> implements BTreePage<K, V> {
    private final int id;
    private final int maxDegree;
    private final K[] keys;
    private final V[] values;
    private final int[] children;
    private int size;

    private final boolean leaf;

    public MockBTreePage(int id, int maxDegree, boolean leaf) {
        this.id = id;
        this.maxDegree = maxDegree;
        this.leaf = leaf;
<<<<<<< HEAD
        keys = (K[]) new Object[maxDegree + 1];
        values = (V[]) new Object[maxDegree + 1];
        children = new int[maxDegree + 2];
=======
        keys = new Object[maxDegree + 1];
        values = new Object[maxDegree + 1];
        children = new int[maxDegree + 2];
        Arrays.fill(children, -1);
>>>>>>> fc0af7c9
    }

    @Override
    public int id() {
        return id;
    }

    @Override
    public int size() {
        return size;
    }

    @Override
    public void size(int size) {
        if (size < 0) {
            throw new IllegalArgumentException("invalid size " + size);
        }
        this.size = size;
        clean();
    }

    @Override
    public boolean isLeaf() {
        return leaf;
    }

    @Override
    public boolean isFull() {
        return this.size > maxDegree;
    }

    @Override
    public boolean isHalf() {
        return this.size < (maxDegree / 2) - 1;
    }

    @Override
    public boolean canBorrow() {
        return this.size >= (maxDegree / 2);
    }

    @Override
    public K key(int index) {
<<<<<<< HEAD
        return keys[index];
=======
        return (K) keys[index];
>>>>>>> fc0af7c9
    }

    @Override
    public void key(int index, K key) {
        keys[index] = key;
    }

    @Override
    public V value(int index) {
<<<<<<< HEAD
        return values[index];
=======
        return (V) values[index];
>>>>>>> fc0af7c9
    }

    @Override
    public void value(int index, V value) {
        values[index] = value;
    }

    @Override
    public int child(int index) {
        return children[index];
    }

    @Override
    public void child(int index, int child) {
        children[index] = child;
    }

    @Override
    public String toString() {
        return "page:" + id;
    }

    public Object[] getKeys() {
        return getCleared(keys);
    }

    public Object[] getValues() {
        return getCleared(values);
    }

    public Object[] getChildren() {
        Object[] result = new Object[size + 1];
        for (int i = 0; i < result.length; i++) {
            result[i] = children[i];
        }
        return result;
    }

    private Object[] getCleared(Object[] array) {
        Object[] result = new Object[size];
        for (int i = 0; i < result.length; i++) {
            result[i] = array[i];
        }
        return result;
    }

    private void clean() {
        for (int i = size + 1; i < children.length; i++) {
            children[i] = -1;
        }
        for (int i = size; i < keys.length; i++) {
            keys[i] = null;
            values[i] = null;
        }
    }
}<|MERGE_RESOLUTION|>--- conflicted
+++ resolved
@@ -3,29 +3,29 @@
 import java.util.Arrays;
 
 public class MockBTreePage<K, V> implements BTreePage<K, V> {
-    private final int id;
-    private final int maxDegree;
-    private final K[] keys;
-    private final V[] values;
-    private final int[] children;
+
+    private int id;
+
+    private Object[] keys;
+
+    private Object[] values;
+
+    private int[] children;
+
+    private int maxDegree;
+
     private int size;
 
-    private final boolean leaf;
+    private boolean leaf;
 
     public MockBTreePage(int id, int maxDegree, boolean leaf) {
         this.id = id;
         this.maxDegree = maxDegree;
         this.leaf = leaf;
-<<<<<<< HEAD
-        keys = (K[]) new Object[maxDegree + 1];
-        values = (V[]) new Object[maxDegree + 1];
-        children = new int[maxDegree + 2];
-=======
         keys = new Object[maxDegree + 1];
         values = new Object[maxDegree + 1];
         children = new int[maxDegree + 2];
         Arrays.fill(children, -1);
->>>>>>> fc0af7c9
     }
 
     @Override
@@ -69,11 +69,7 @@
 
     @Override
     public K key(int index) {
-<<<<<<< HEAD
-        return keys[index];
-=======
         return (K) keys[index];
->>>>>>> fc0af7c9
     }
 
     @Override
@@ -83,11 +79,7 @@
 
     @Override
     public V value(int index) {
-<<<<<<< HEAD
-        return values[index];
-=======
         return (V) values[index];
->>>>>>> fc0af7c9
     }
 
     @Override
